--- conflicted
+++ resolved
@@ -13,31 +13,19 @@
 
 // Client implements an MQTT client running benchmark test
 type Client struct {
-<<<<<<< HEAD
-	ID         int
-	BrokerURL  string
-	BrokerUser string
-	BrokerPass string
-	MsgTopic   string
-	MsgPayload string
-	MsgSize    int
-	MsgCount   int
-	MsgQoS     byte
-	Quiet      bool
-=======
 	ID          int
 	ClientID    string
 	BrokerURL   string
 	BrokerUser  string
 	BrokerPass  string
 	MsgTopic    string
+  MsgPayload string
 	MsgSize     int
 	MsgCount    int
 	MsgQoS      byte
 	Quiet       bool
 	WaitTimeout time.Duration
 	TLSConfig   *tls.Config
->>>>>>> dcc9f89a
 }
 
 // Run runs benchmark tests and writes results in the provided channel
@@ -88,25 +76,19 @@
 }
 
 func (c *Client) genMessages(ch chan *Message, done chan bool) {
-	if c.MsgPayload != "" {
+	var payload interface{}
+  // set payload if specified
+  if c.MsgPayload != "" {
+    payload = c.MsgPayload
+  } else {
+    payload = make([]byte, c.MsgSize)
+  }
 
-		for i := 0; i < c.MsgCount; i++ {
-			ch <- &Message{
-				Topic:   c.MsgTopic,
-				QoS:     c.MsgQoS,
-				Payload: c.MsgPayload,
-			}
-		}
-	} else {
-
-		for i := 0; i < c.MsgCount; i++ {
-			ch <- &Message{
-				Topic:   c.MsgTopic,
-				QoS:     c.MsgQoS,
-				Payload: make([]byte, c.MsgSize),
-			}
-		}
-	}
+  ch <- &Message{
+    Topic:   c.MsgTopic,
+    QoS:     c.MsgQoS,
+    Payload: payload,
+  }
 
 	done <- true
 	// log.Printf("CLIENT %v is done generating messages\n", c.ID)
