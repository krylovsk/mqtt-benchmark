--- conflicted
+++ resolved
@@ -58,21 +58,9 @@
 
 func main() {
 	var (
-<<<<<<< HEAD
-		broker   = flag.String("broker", "tcp://localhost:1883", "MQTT broker endpoint as scheme://host:port")
-		topic    = flag.String("topic", "/test", "MQTT topic for outgoing messages")
-		payload  = flag.String("payload", "", "MQTT message payload. If empty, then payload is generated based on the size parameter")
-		username = flag.String("username", "", "MQTT username (empty if auth disabled)")
-		password = flag.String("password", "", "MQTT password (empty if auth disabled)")
-		qos      = flag.Int("qos", 1, "QoS for published messages")
-		size     = flag.Int("size", 100, "Size of the messages payload (bytes)")
-		count    = flag.Int("count", 100, "Number of messages to send per client")
-		clients  = flag.Int("clients", 10, "Number of clients to start")
-		format   = flag.String("format", "text", "Output format: text|json")
-		quiet    = flag.Bool("quiet", false, "Suppress logs while running")
-=======
 		broker       = flag.String("broker", "tcp://localhost:1883", "MQTT broker endpoint as scheme://host:port")
 		topic        = flag.String("topic", "/test", "MQTT topic for outgoing messages")
+    payload      = flag.String("payload", "", "MQTT message payload. If empty, then payload is generated based on the size parameter")
 		username     = flag.String("username", "", "MQTT client username (empty if auth disabled)")
 		password     = flag.String("password", "", "MQTT client password (empty if auth disabled)")
 		qos          = flag.Int("qos", 1, "QoS for published messages")
@@ -85,7 +73,6 @@
 		clientPrefix = flag.String("client-prefix", "mqtt-benchmark", "MQTT client id prefix (suffixed with '-<client-num>'")
 		clientCert   = flag.String("client-cert", "", "Path to client certificate in PEM format")
 		clientKey    = flag.String("client-key", "", "Path to private clientKey in PEM format")
->>>>>>> dcc9f89a
 	)
 
 	flag.Parse()
@@ -117,31 +104,19 @@
 			log.Println("Starting client ", i)
 		}
 		c := &Client{
-<<<<<<< HEAD
-			ID:         i,
-			BrokerURL:  *broker,
-			BrokerUser: *username,
-			BrokerPass: *password,
-			MsgTopic:   *topic,
-			MsgPayload: *payload,
-			MsgSize:    *size,
-			MsgCount:   *count,
-			MsgQoS:     byte(*qos),
-			Quiet:      *quiet,
-=======
 			ID:          i,
 			ClientID:    *clientPrefix,
 			BrokerURL:   *broker,
 			BrokerUser:  *username,
 			BrokerPass:  *password,
 			MsgTopic:    *topic,
+      MsgPayload:  *payload,
 			MsgSize:     *size,
 			MsgCount:    *count,
 			MsgQoS:      byte(*qos),
 			Quiet:       *quiet,
 			WaitTimeout: time.Duration(*wait) * time.Millisecond,
 			TLSConfig:   tlsConfig,
->>>>>>> dcc9f89a
 		}
 		go c.Run(resCh)
 	}
